"""Script demonstrating the use of `gym_pybullet_drones`'s Gymnasium interface.

Classes HoverAviary and MultiHoverAviary are used as learning envs for the PPO algorithm.

Example
-------
In a terminal, run as:

    $ python learn.py --multiagent false
    $ python learn.py --multiagent true

Notes
-----
This is a minimal working example integrating `gym-pybullet-drones` with 
reinforcement learning library `stable-baselines3`.

"""
import os
import time
from datetime import datetime
import argparse
import gymnasium as gym
import numpy as np
import torch
from stable_baselines3 import PPO
from stable_baselines3.common.env_util import make_vec_env
from stable_baselines3.common.callbacks import EvalCallback, StopTrainingOnRewardThreshold
from stable_baselines3.common.evaluation import evaluate_policy

from gym_pybullet_drones.utils.Logger import Logger
from gym_pybullet_drones.envs.HoverAviary import HoverAviary
from gym_pybullet_drones.envs.MultiHoverAviary import MultiHoverAviary
from gym_pybullet_drones.utils.utils import sync, str2bool
from gym_pybullet_drones.utils.enums import ObservationType, ActionType

DEFAULT_GUI = True
DEFAULT_RECORD_VIDEO = False
DEFAULT_OUTPUT_FOLDER = 'results'
DEFAULT_COLAB = False

DEFAULT_OBS = ObservationType('kin') # 'kin' or 'rgb'
DEFAULT_ACT = ActionType('one_d_rpm') # 'rpm' or 'pid' or 'vel' or 'one_d_rpm' or 'one_d_pid'
DEFAULT_AGENTS = 2
DEFAULT_MA = False

def run(multiagent=DEFAULT_MA, output_folder=DEFAULT_OUTPUT_FOLDER, gui=DEFAULT_GUI, plot=True, colab=DEFAULT_COLAB, record_video=DEFAULT_RECORD_VIDEO, local=True):

    filename = os.path.join(output_folder, 'save-'+datetime.now().strftime("%m.%d.%Y_%H.%M.%S"))
    if not os.path.exists(filename):
        os.makedirs(filename+'/')

    if not multiagent:
        train_env = make_vec_env(HoverAviary,
                                 env_kwargs=dict(obs=DEFAULT_OBS, act=DEFAULT_ACT),
                                 n_envs=1,
                                 seed=0
                                 )
        eval_env = HoverAviary(obs=DEFAULT_OBS, act=DEFAULT_ACT)
    else:
        train_env = make_vec_env(MultiHoverAviary,
                                 env_kwargs=dict(num_drones=DEFAULT_AGENTS, obs=DEFAULT_OBS, act=DEFAULT_ACT),
                                 n_envs=1,
                                 seed=0
                                 )
        eval_env = MultiHoverAviary(num_drones=DEFAULT_AGENTS, obs=DEFAULT_OBS, act=DEFAULT_ACT)

    #### Check the environment's spaces ########################
    print('[INFO] Action space:', train_env.action_space)
    print('[INFO] Observation space:', train_env.observation_space)

    #### Train the model #######################################
    model = PPO('MlpPolicy',
                train_env,
                # tensorboard_log=filename+'/tb/',
                verbose=1)

    #### Target cumulative rewards (problem-dependent) ##########
    if DEFAULT_ACT == ActionType.ONE_D_RPM:
        target_reward = 474.15 if not multiagent else 949.5
    else:
        target_reward = 467. if not multiagent else 920.
    callback_on_best = StopTrainingOnRewardThreshold(reward_threshold=target_reward,
                                                     verbose=1)
    eval_callback = EvalCallback(eval_env,
                                 callback_on_new_best=callback_on_best,
                                 verbose=1,
                                 best_model_save_path=filename+'/',
                                 log_path=filename+'/',
                                 eval_freq=int(1000),
                                 deterministic=True,
                                 render=False)
    model.learn(total_timesteps=int(1e7) if local else int(1e2), # shorter training in GitHub Actions pytest
                callback=eval_callback,
                log_interval=100)

    #### Save the model ########################################
    model.save(filename+'/final_model.zip')
    print(filename)

    #### Print training progression ############################
    with np.load(filename+'/evaluations.npz') as data:
        for j in range(data['timesteps'].shape[0]):
            print(str(data['timesteps'][j])+","+str(data['results'][j][0]))

    ############################################################
    ############################################################
    ############################################################
    ############################################################
    ############################################################

    if local:
        input("Press Enter to continue...")

    # if os.path.isfile(filename+'/final_model.zip'):
    #     path = filename+'/final_model.zip'
    if os.path.isfile(filename+'/best_model.zip'):
        path = filename+'/best_model.zip'
    else:
        print("[ERROR]: no model under the specified path", filename)
    model = PPO.load(path)

    #### Show (and record a video of) the model's performance ##
    if not multiagent:
        test_env = HoverAviary(gui=gui,
                               obs=DEFAULT_OBS,
                               act=DEFAULT_ACT,
                               record=record_video)
        test_env_nogui = HoverAviary(obs=DEFAULT_OBS, act=DEFAULT_ACT)
    else:
        test_env = MultiHoverAviary(gui=gui,
                                        num_drones=DEFAULT_AGENTS,
                                        obs=DEFAULT_OBS,
                                        act=DEFAULT_ACT,
                                        record=record_video)
        test_env_nogui = MultiHoverAviary(num_drones=DEFAULT_AGENTS, obs=DEFAULT_OBS, act=DEFAULT_ACT)
    logger = Logger(logging_freq_hz=int(test_env.CTRL_FREQ),
                num_drones=DEFAULT_AGENTS if multiagent else 1,
                output_folder=output_folder,
                colab=colab
                )

    mean_reward, std_reward = evaluate_policy(model,
                                              test_env_nogui,
                                              n_eval_episodes=10
                                              )
    print("\n\n\nMean reward ", mean_reward, " +- ", std_reward, "\n\n")

    obs, info = test_env.reset(seed=42, options={})
    start = time.time()
    for i in range((test_env.EPISODE_LEN_SEC+2)*test_env.CTRL_FREQ):
        action, _states = model.predict(obs,
                                        deterministic=True
                                        )
<<<<<<< HEAD
        obs, reward, terminated, truncated, info = env.step(action)
        logger.log(drone=0,
                   timestamp=i/env.CTRL_FREQ,
                   state=np.hstack([obs[0:3], np.zeros(4), obs[3:15],  np.resize(action, (4))]),
                   control=np.zeros(12),
                   reward=reward
                   )
        env.render()
=======
        obs, reward, terminated, truncated, info = test_env.step(action)
        obs2 = obs.squeeze()
        act2 = action.squeeze()
        print("Obs:", obs, "\tAction", action, "\tReward:", reward, "\tTerminated:", terminated, "\tTruncated:", truncated)
        if DEFAULT_OBS == ObservationType.KIN:
            if not multiagent:
                logger.log(drone=0,
                    timestamp=i/test_env.CTRL_FREQ,
                    state=np.hstack([obs2[0:3],
                                        np.zeros(4),
                                        obs2[3:15],
                                        act2
                                        ]),
                    control=np.zeros(12)
                    )
            else:
                for d in range(DEFAULT_AGENTS):
                    logger.log(drone=d,
                        timestamp=i/test_env.CTRL_FREQ,
                        state=np.hstack([obs2[d][0:3],
                                            np.zeros(4),
                                            obs2[d][3:15],
                                            act2[d]
                                            ]),
                        control=np.zeros(12)
                        )
        test_env.render()
>>>>>>> 2c2470c2
        print(terminated)
        sync(i, start, test_env.CTRL_TIMESTEP)
        if terminated:
            obs = test_env.reset(seed=42, options={})
    test_env.close()

    if plot and DEFAULT_OBS == ObservationType.KIN:
        logger.plot()

if __name__ == '__main__':
    #### Define and parse (optional) arguments for the script ##
    parser = argparse.ArgumentParser(description='Single agent reinforcement learning example script')
    parser.add_argument('--multiagent',         default=DEFAULT_MA,            type=str2bool,      help='Whether to use example LeaderFollower instead of Hover (default: False)', metavar='')
    parser.add_argument('--gui',                default=DEFAULT_GUI,           type=str2bool,      help='Whether to use PyBullet GUI (default: True)', metavar='')
    parser.add_argument('--record_video',       default=DEFAULT_RECORD_VIDEO,  type=str2bool,      help='Whether to record a video (default: False)', metavar='')
    parser.add_argument('--output_folder',      default=DEFAULT_OUTPUT_FOLDER, type=str,           help='Folder where to save logs (default: "results")', metavar='')
    parser.add_argument('--colab',              default=DEFAULT_COLAB,         type=bool,          help='Whether example is being run by a notebook (default: "False")', metavar='')
    ARGS = parser.parse_args()

    run(**vars(ARGS))<|MERGE_RESOLUTION|>--- conflicted
+++ resolved
@@ -151,16 +151,6 @@
         action, _states = model.predict(obs,
                                         deterministic=True
                                         )
-<<<<<<< HEAD
-        obs, reward, terminated, truncated, info = env.step(action)
-        logger.log(drone=0,
-                   timestamp=i/env.CTRL_FREQ,
-                   state=np.hstack([obs[0:3], np.zeros(4), obs[3:15],  np.resize(action, (4))]),
-                   control=np.zeros(12),
-                   reward=reward
-                   )
-        env.render()
-=======
         obs, reward, terminated, truncated, info = test_env.step(action)
         obs2 = obs.squeeze()
         act2 = action.squeeze()
@@ -172,7 +162,7 @@
                     state=np.hstack([obs2[0:3],
                                         np.zeros(4),
                                         obs2[3:15],
-                                        act2
+                                        act2 # todo: ajr - np.resize(action, (4))? reward=reward
                                         ]),
                     control=np.zeros(12)
                     )
@@ -188,7 +178,6 @@
                         control=np.zeros(12)
                         )
         test_env.render()
->>>>>>> 2c2470c2
         print(terminated)
         sync(i, start, test_env.CTRL_TIMESTEP)
         if terminated:
