--- conflicted
+++ resolved
@@ -16,31 +16,16 @@
 )
 
 register(
-<<<<<<< HEAD
     id='single-tracking-aviary-v0',
     entry_point='gym_pybullet_drones.envs.single_agent_rl:SingleTrackingAviary',
 )
 
 register(
-    id='flythrugate-aviary-v0',
-    entry_point='gym_pybullet_drones.envs.single_agent_rl:FlyThruGateAviary',
-)
-
-register(
-    id='flock-aviary-v0',
-    entry_point='gym_pybullet_drones.envs.multi_agent_rl:FlockAviary',
-)
-
-register(
-    id='leaderfollower-aviary-v0',
-    entry_point='gym_pybullet_drones.envs.multi_agent_rl:LeaderFollowerAviary',
+    id='multihover-aviary-v0',
+    entry_point='gym_pybullet_drones.envs:MultiHoverAviary',
 )
 
 register(
     id='multi-tracking-aviary-v0',
     entry_point='gym_pybullet_drones.envs.multi_agent_rl:MultiTrackingAviary',
-=======
-    id='multihover-aviary-v0',
-    entry_point='gym_pybullet_drones.envs:MultiHoverAviary',
->>>>>>> 2c2470c2
 )